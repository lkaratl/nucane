use std::collections::HashMap;

use config::{Environment, File, FileFormat};
use once_cell::sync::Lazy;
use serde::Deserialize;

#[derive(Deserialize)]
pub struct Config {
    pub logging: Logging,
    pub application: Application,
    pub storage: Storage,
    pub engine: Engine,
    pub eac: EAC,
<<<<<<< HEAD
    pub nats: Nats
=======
>>>>>>> cb8fa11d
}

#[derive(Deserialize)]
pub struct EAC {
    pub demo: bool,
    pub exchanges: Exchanges,
}

#[derive(Deserialize)]
pub struct Exchanges {
    pub okx: OKX,
}

#[derive(Deserialize)]
pub struct OKX {
    pub http: OKXHttp,
    pub ws: OKXWs,
    pub auth: OKXAuth,
}

#[derive(Deserialize, Clone)]
pub struct OKXHttp {
    pub url: String,
}

#[derive(Deserialize, Clone)]
pub struct OKXWs {
    pub url: String,
}

#[derive(Deserialize, Clone)]
pub struct OKXAuth {
    pub key: String,
    pub secret: String,
    pub passphrase: String,
}

#[derive(Deserialize)]
pub struct Application {
    pub name: String,
    pub port: u16,
}

#[derive(Deserialize)]
pub struct Logging {
    level: String,
    crates: HashMap<String, String>,
}

#[derive(Deserialize)]
<<<<<<< HEAD
pub struct Nats {
    pub url: String
=======
pub struct Storage {
    pub url: String,
}

#[derive(Deserialize)]
pub struct Engine {
    pub url: String,
>>>>>>> cb8fa11d
}

impl Logging {
    pub fn levels(&self) -> String {
        let crate_levels = self.crates.iter().map(|(lib, loglevel)| format!("{lib}={loglevel}"))
            .collect::<Vec<_>>()
            .join(",");
        format!("{},{crate_levels}", self.level)
    }
}

pub static CONFIG: Lazy<Config> = Lazy::new(Config::load);

impl Config {
    fn load() -> Self {
        config::Config::builder()
            .add_source(File::from_str(include_str!("../config.yml"), FileFormat::Yaml))
            .add_source(Environment::with_prefix("APP")
                .try_parsing(true)
                .separator("_"))
            .add_source(Environment::with_prefix("INTERACTOR")
                .try_parsing(true)
                .separator("_"))
            .build()
            .expect("Error during config creation")
            .try_deserialize()
            .expect("Error during config deserialization")
    }
}<|MERGE_RESOLUTION|>--- conflicted
+++ resolved
@@ -11,10 +11,6 @@
     pub storage: Storage,
     pub engine: Engine,
     pub eac: EAC,
-<<<<<<< HEAD
-    pub nats: Nats
-=======
->>>>>>> cb8fa11d
 }
 
 #[derive(Deserialize)]
@@ -65,10 +61,6 @@
 }
 
 #[derive(Deserialize)]
-<<<<<<< HEAD
-pub struct Nats {
-    pub url: String
-=======
 pub struct Storage {
     pub url: String,
 }
@@ -76,7 +68,6 @@
 #[derive(Deserialize)]
 pub struct Engine {
     pub url: String,
->>>>>>> cb8fa11d
 }
 
 impl Logging {
