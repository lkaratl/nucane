--- conflicted
+++ resolved
@@ -31,18 +31,11 @@
         api: Arc<dyn PluginInternalApi>,
     ) -> Vec<Action> {
         vec![
-<<<<<<< HEAD
-            self.create_spot_market_order_action(tick, api.clone()).await,
-            self.create_spot_limit_order_action(tick, api.clone()).await,
-            // self.create_spot_limit_order_with_sl_tp_action(tick, api.clone())
-            //     .await,
-=======
             // self.create_spot_market_order_action(tick, api.clone()).await,
             // self.create_spot_limit_order_action(tick, api.clone()).await,
             self.create_spot_limit_order_with_sl_tp_action(tick, api.clone())
                 .await,
             self.cancel_order(tick, api.clone(), &self.state.spot_limit_order_with_sl_tp_id.clone().unwrap())
->>>>>>> 8d81b6ce
         ]
     }
 
