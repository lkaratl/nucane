--- conflicted
+++ resolved
@@ -1,10 +1,4 @@
-<<<<<<< HEAD
-pub mod subject;
-
-use std::collections::HashMap;
-=======
 use std::collections::{HashMap, HashSet};
->>>>>>> cb8fa11d
 use std::fmt;
 use std::str::FromStr;
 
@@ -27,17 +21,6 @@
     pub active_orders: Vec<Order>,
 }
 
-<<<<<<< HEAD
-impl AuditTags for Simulation {
-    fn audit_tags(&self) -> Vec<String> {
-        vec![
-            CommonAuditTags::Simulation.to_string(),
-        ]
-    }
-}
-
-=======
->>>>>>> cb8fa11d
 #[derive(Debug, Deserialize, Serialize, Clone)]
 pub struct SimulationDeployment {
     pub deployment_id: Option<Uuid>,
@@ -202,19 +185,6 @@
     }
 }
 
-<<<<<<< HEAD
-impl AuditTags for Position {
-    fn audit_tags(&self) -> Vec<String> {
-        vec![
-            CommonAuditTags::Position.to_string(),
-            self.exchange.to_string(),
-            self.currency.to_string(),
-        ]
-    }
-}
-
-=======
->>>>>>> cb8fa11d
 #[derive(Debug, Deserialize, Serialize, Clone)]
 pub struct Order {
     pub id: String,
@@ -232,20 +202,6 @@
     pub take_profit: Option<Trigger>,
 }
 
-<<<<<<< HEAD
-impl AuditTags for Order {
-    fn audit_tags(&self) -> Vec<String> {
-        let mut tags = vec![CommonAuditTags::Order.to_string()];
-        tags.push(self.exchange.to_string());
-        tags.push(self.pair.target.to_string());
-        tags.push(self.pair.source.to_string());
-        match self.status {
-            OrderStatus::Created => tags.push(CommonAuditTags::Created.to_string()),
-            OrderStatus::InProgress => tags.push(CommonAuditTags::InProgress.to_string()),
-            OrderStatus::Failed(_) => tags.push(CommonAuditTags::Failed.to_string()),
-            OrderStatus::Completed => tags.push(CommonAuditTags::Completed.to_string()),
-            OrderStatus::Canceled => tags.push(CommonAuditTags::Canceled.to_string()),
-=======
 #[derive(Debug, Deserialize, Serialize, Clone)]
 pub enum Size {
     Target(f64),
@@ -282,7 +238,6 @@
     fn from(value: &PluginBinary) -> Self {
         Self {
             id: value.id.clone(),
->>>>>>> cb8fa11d
         }
     }
 }
@@ -326,14 +281,6 @@
     pub subscriptions: Vec<InstrumentId>,
 }
 
-<<<<<<< HEAD
-impl AuditTags for Deployment {
-    fn audit_tags(&self) -> Vec<String> {
-        let mut tags = vec![CommonAuditTags::Deployment.to_string()];
-        match self.event {
-            DeploymentEvent::Created => tags.push(CommonAuditTags::Created.to_string()),
-            DeploymentEvent::Deleted => tags.push(CommonAuditTags::Deleted.to_string())
-=======
 #[derive(Debug, Deserialize, Serialize, Clone)]
 pub enum DeploymentStatus {
     Created,
@@ -360,7 +307,6 @@
             simulation_id: value.simulation_id,
             deployment_id: value.id,
             instruments: value.subscriptions.clone(),
->>>>>>> cb8fa11d
         }
     }
 }
@@ -511,40 +457,7 @@
 #[derive(Debug, Serialize, Deserialize, Clone)]
 #[serde(tag = "action")]
 pub enum Action {
-<<<<<<< HEAD
-    OrderAction(OrderAction)
-}
-
-impl AuditTags for Action {
-    fn audit_tags(&self) -> Vec<String> {
-        let mut tags = vec![CommonAuditTags::Action.to_string()];
-        match self {
-            Action::OrderAction(order_action) => {
-                tags.push(CommonAuditTags::OrderAction.to_string());
-                tags.push(order_action.exchange.to_string());
-                match order_action.status {
-                    OrderStatus::Created => tags.push(CommonAuditTags::Created.to_string()),
-                    OrderStatus::InProgress => tags.push(CommonAuditTags::InProgress.to_string()),
-                    OrderStatus::Failed(_) => tags.push(CommonAuditTags::Failed.to_string()),
-                    OrderStatus::Completed => tags.push(CommonAuditTags::Completed.to_string()),
-                    OrderStatus::Canceled => tags.push(CommonAuditTags::Canceled.to_string()),
-                }
-
-                match &order_action.order {
-                    OrderActionType::CreateOrder(create_order) => {
-                        tags.push(create_order.pair.target.to_string());
-                        tags.push(create_order.pair.source.to_string());
-                    }
-                    OrderActionType::PatchOrder => {}
-                    OrderActionType::CancelOrder => {}
-                }
-            }
-        }
-        tags
-    }
-=======
     OrderAction(OrderAction),
->>>>>>> cb8fa11d
 }
 
 #[derive(Debug, Deserialize, Serialize, Clone)]
