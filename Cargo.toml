[workspace]
members = [
    "common/domain-model",
    "common/eac",
    "common/indicators-api",
    "common/plugin-loader",
    "common/strategy-api",
<<<<<<< HEAD
    "common/synapse",
    "engine/config",
    "engine/app",
    "engine/core",
    "engine/rest-api",
    "engine/rest-client",
    "interactor/config",
    "interactor/app",
    "interactor/core",
    "interactor/rest-api",
    "interactor/rest-client",
=======
    "engine/config",
    "engine/app",
    "engine/core",
    "engine/ports/core-api",
    "engine/adapters/rest-api-server",
    "engine/adapters/rest-client",
    "engine/libs/rest-api",
    "interactor/config",
    "interactor/app",
    "interactor/core",
    "interactor/ports/core-api",
    "interactor/ports/exchange-api",
    "interactor/ports/persistence-api",
    "interactor/adapters/okx-exchange",
    "interactor/adapters/rest-api-server",
    "interactor/adapters/inmemory-persistence",
    "interactor/adapters/rest-client",
    "interactor/libs/rest-api",
>>>>>>> cb8fa11d
    "plugins/test",
    "plugins/simulation-e2e",
    "registry/config",
    "registry/app",
    "registry/core",
<<<<<<< HEAD
    "registry/rest-api",
    "registry/rest-client",
    "simulator/config",
    "simulator/app",
    "simulator/core",
    "simulator/rest-api",
    "simulator/rest-client",
=======
    "registry/ports/core-api",
    "registry/ports/blob-api",
    "registry/adapters/rest-api-server",
    "registry/adapters/inmemory-blob-storage",
    "registry/adapters/rest-client",
    "registry/libs/rest-api",
    "simulator/config",
    "simulator/app",
    "simulator/core",
    "simulator/ports/core-api",
    "simulator/adapters/rest-api-server",
    "simulator/adapters/rest-client",
    "simulator/libs/rest-api",
>>>>>>> cb8fa11d
    "standalone/config",
    "standalone/app",
    "storage/config",
    "storage/app",
    "storage/core",
<<<<<<< HEAD
    "storage/migration",
    "storage/rest-api",
    "storage/rest-client",
=======
    "storage/ports/core-api",
    "storage/ports/persistence-api",
    "storage/adapters/rest-api-server",
    "storage/adapters/postgres-persistence",
    "storage/adapters/rest-client",
    "storage/libs/rest-api",
>>>>>>> cb8fa11d
]

[workspace.package]
version = "0.1.7"
edition = "2021"

[workspace.dependencies]
domain-model = { path = "common/domain-model" }
eac = { path = "common/eac" }
indicators-api = { path = "common/indicators-api" }
plugin-loader = { path = "common/plugin-loader" }
strategy-api = { path = "common/strategy-api" }

engine-config = { path = "engine/config" }
engine-app = { path = "engine/app" }
engine-core = { path = "engine/core" }
engine-core-api = { path = "engine/ports/core-api" }
engine-rest-api-server = { path = "engine/adapters/rest-api-server" }
engine-rest-client = { path = "engine/adapters/rest-client" }
engine-rest-api = { path = "engine/libs/rest-api" }

interactor-config = { path = "interactor/config" }
interactor-app = { path = "interactor/app" }
interactor-core = { path = "interactor/core" }
interactor-core-api = { path = "interactor/ports/core-api" }
interactor-exchange-api = { path = "interactor/ports/exchange-api" }
interactor-persistence-api = { path = "interactor/ports/persistence-api" }
interactor-okx-exchange = { path = "interactor/adapters/okx-exchange" }
interactor-rest-api-server = { path = "interactor/adapters/rest-api-server" }
interactor-rest-client = { path = "interactor/adapters/rest-client" }
interactor-inmemory-persistence = { path = "interactor/adapters/inmemory-persistence" }
interactor-rest-api = { path = "interactor/libs/rest-api" }

registry-config = { path = "registry/config" }
registry-app = { path = "registry/app" }
registry-core = { path = "registry/core" }
registry-core-api = { path = "registry/ports/core-api" }
registry-blob-api = { path = "registry/ports/blob-api" }
registry-rest-api-server = { path = "registry/adapters/rest-api-server" }
registry-rest-client = { path = "registry/adapters/rest-client" }
registry-inmemory-blob-storage = { path = "registry/adapters/inmemory-blob-storage" }
registry-rest-api = { path = "registry/libs/rest-api" }

simulator-config = { path = "simulator/config" }
simulator-app = { path = "simulator/app" }
simulator-core = { path = "simulator/core" }
simulator-core-api = { path = "simulator/ports/core-api" }
simulator-rest-api-server = { path = "simulator/adapters/rest-api-server" }
simulator-rest-client = { path = "simulator/adapters/rest-client" }
simulator-rest-api = { path = "simulator/libs/rest-api" }

standalone-config = { path = "standalone/config" }

standalone-config = { path = "standalone/config" }

storage-config = { path = "storage/config" }
storage-app = { path = "storage/app" }
<<<<<<< HEAD
storage-migration = { path = "storage/migration" }
=======
>>>>>>> cb8fa11d
storage-core = { path = "storage/core" }
storage-core-api = { path = "storage/ports/core-api" }
storage-persistence-api = { path = "storage/ports/persistence-api" }
storage-rest-api-server = { path = "storage/adapters/rest-api-server" }
storage-rest-client = { path = "storage/adapters/rest-client" }
storage-postgres-persistence = { path = "storage/adapters/postgres-persistence" }
storage-rest-api = { path = "storage/libs/rest-api" }

async-nats = "0.31.0"
<<<<<<< HEAD
rdkafka = { version = "0.33.2", features = ["cmake-build"] }
=======
>>>>>>> cb8fa11d
tokio = { version = "1.28", features = ["full"] }
futures = "0.3.28"
uuid = { version = "1.3.2", features = ["v4", "serde"] }
chrono = { version = "0.4.26", features = ["serde"] }
serde = { verion = "1.0.162", features = ["derive", "serde_derive"] }
serde_json = "1.0"
serde-inline-default = "0.1.1"
serde_urlencoded = "0.7.1"
tracing = "0.1.37"
tracing-subscriber = { version = "0.3.17", features = ["env-filter"] }
tracing-appender = "0.2.2"
sea-orm = { version = "0.11.3", features = ["sqlx-postgres", "runtime-async-std-native-tls", "macros"] }
sea-orm-migration = { version = "0.11.0", features = ["sqlx-postgres", "runtime-async-std-native-tls"] }
config = { verion = "0.13.3", features = ["yaml"] }
once_cell = "1.17.1"
axum = { version = "0.6.18", features = ["macros", "multipart"] }
hyper = { version = "1.0.0-rc.3", features = ["full"] }
anyhow = "1.0.71"
reqwest = { version = "0.11", features = ["json"] }
async-trait = "0.1.68"
nanoid = "0.4.0"
libloading = "0.8"
tempfile = "3.6.0"
crossbeam-channel = "0.5.8"
lazy_static = "1.4.0"
thiserror = "1.0"
http = "0.2.9"
ring = "0.16.20"
fehler = "1.0.0"
derive_builder = "0.12.0"
tungstenite = { version = "0.19.0", features = ["native-tls"] }
url = "2.1.0"
base64 = "0.21.0"
sha2 = "0.10.6"
hmac = "0.12.1"
async-std = { version = "1", features = ["attributes", "tokio1"] }
tokio-tungstenite = { version = "0.19.0", features = ["native-tls"] }
tokio-native-tls = "0.3"
async-broadcast = "0.5.1"
pg-embed = "0.6" # newer versions don't support db creation yet<|MERGE_RESOLUTION|>--- conflicted
+++ resolved
@@ -5,19 +5,6 @@
     "common/indicators-api",
     "common/plugin-loader",
     "common/strategy-api",
-<<<<<<< HEAD
-    "common/synapse",
-    "engine/config",
-    "engine/app",
-    "engine/core",
-    "engine/rest-api",
-    "engine/rest-client",
-    "interactor/config",
-    "interactor/app",
-    "interactor/core",
-    "interactor/rest-api",
-    "interactor/rest-client",
-=======
     "engine/config",
     "engine/app",
     "engine/core",
@@ -36,21 +23,11 @@
     "interactor/adapters/inmemory-persistence",
     "interactor/adapters/rest-client",
     "interactor/libs/rest-api",
->>>>>>> cb8fa11d
     "plugins/test",
     "plugins/simulation-e2e",
     "registry/config",
     "registry/app",
     "registry/core",
-<<<<<<< HEAD
-    "registry/rest-api",
-    "registry/rest-client",
-    "simulator/config",
-    "simulator/app",
-    "simulator/core",
-    "simulator/rest-api",
-    "simulator/rest-client",
-=======
     "registry/ports/core-api",
     "registry/ports/blob-api",
     "registry/adapters/rest-api-server",
@@ -64,24 +41,17 @@
     "simulator/adapters/rest-api-server",
     "simulator/adapters/rest-client",
     "simulator/libs/rest-api",
->>>>>>> cb8fa11d
     "standalone/config",
     "standalone/app",
     "storage/config",
     "storage/app",
     "storage/core",
-<<<<<<< HEAD
-    "storage/migration",
-    "storage/rest-api",
-    "storage/rest-client",
-=======
     "storage/ports/core-api",
     "storage/ports/persistence-api",
     "storage/adapters/rest-api-server",
     "storage/adapters/postgres-persistence",
     "storage/adapters/rest-client",
     "storage/libs/rest-api",
->>>>>>> cb8fa11d
 ]
 
 [workspace.package]
@@ -135,14 +105,8 @@
 
 standalone-config = { path = "standalone/config" }
 
-standalone-config = { path = "standalone/config" }
-
 storage-config = { path = "storage/config" }
 storage-app = { path = "storage/app" }
-<<<<<<< HEAD
-storage-migration = { path = "storage/migration" }
-=======
->>>>>>> cb8fa11d
 storage-core = { path = "storage/core" }
 storage-core-api = { path = "storage/ports/core-api" }
 storage-persistence-api = { path = "storage/ports/persistence-api" }
@@ -152,10 +116,6 @@
 storage-rest-api = { path = "storage/libs/rest-api" }
 
 async-nats = "0.31.0"
-<<<<<<< HEAD
-rdkafka = { version = "0.33.2", features = ["cmake-build"] }
-=======
->>>>>>> cb8fa11d
 tokio = { version = "1.28", features = ["full"] }
 futures = "0.3.28"
 uuid = { version = "1.3.2", features = ["v4", "serde"] }
